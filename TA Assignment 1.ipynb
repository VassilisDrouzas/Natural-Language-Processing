--- conflicted
+++ resolved
@@ -588,76 +588,6 @@
      "name": "stdout",
      "output_type": "stream",
      "text": [
-<<<<<<< HEAD
-      "Vocabulary length:  7337\n",
-      "Unigram's 20 most common words:\n",
-      "(('the',), 80118)\n",
-      "(('and',), 57293)\n",
-      "(('.',), 46482)\n",
-      "(('of',), 42850)\n",
-      "(('to',), 28985)\n",
-      "(('a',), 20427)\n",
-      "(('in',), 20086)\n",
-      "(('i',), 18006)\n",
-      "(('that',), 17212)\n",
-      "(('he',), 15607)\n",
-      "(('it',), 13460)\n",
-      "(('his',), 12829)\n",
-      "(('for',), 11670)\n",
-      "(('was',), 11329)\n",
-      "(('not',), 10860)\n",
-      "(('with',), 10621)\n",
-      "(('is',), 10051)\n",
-      "(('you',), 9769)\n",
-      "(('be',), 9657)\n",
-      "(('as',), 8701)\n",
-      "\n",
-      "\n",
-      "Bigram's 20 most common words:\n",
-      "(('.', '<end>'), 46252)\n",
-      "(('of', 'the'), 11528)\n",
-      "(('<start>', 'and'), 8039)\n",
-      "(('in', 'the'), 6126)\n",
-      "(('?', '<end>'), 6018)\n",
-      "(('and', 'the'), 5308)\n",
-      "(('!', '<end>'), 4924)\n",
-      "(('the', 'lord'), 4244)\n",
-      "(('<start>', 'i'), 3396)\n",
-      "(('to', 'the'), 3284)\n",
-      "(('<start>', 'the'), 3077)\n",
-      "(('<start>', 'but'), 2422)\n",
-      "(('and', 'he'), 2170)\n",
-      "(('all', 'the'), 2126)\n",
-      "(('<start>', 'he'), 2113)\n",
-      "(('to', 'be'), 2103)\n",
-      "(('for', 'the'), 1820)\n",
-      "(('shall', 'be'), 1696)\n",
-      "(('it', 'was'), 1679)\n",
-      "(('from', 'the'), 1643)\n",
-      "\n",
-      "\n",
-      "Trigram's 20 most common words:\n",
-      "(('.', '<end>', '<end>'), 46252)\n",
-      "(('<start>', '<start>', 'and'), 8039)\n",
-      "(('?', '<end>', '<end>'), 6018)\n",
-      "(('!', '<end>', '<end>'), 4924)\n",
-      "(('<start>', '<start>', 'i'), 3396)\n",
-      "(('<start>', '<start>', 'the'), 3077)\n",
-      "(('<start>', '<start>', 'but'), 2422)\n",
-      "(('<start>', '<start>', 'he'), 2113)\n",
-      "(('<start>', '<start>', 'it'), 1356)\n",
-      "(('<start>', '<start>', 'for'), 1347)\n",
-      "(('<start>', 'and', 'the'), 1275)\n",
-      "(('<start>', '<start>', 'then'), 1111)\n",
-      "(('of', 'the', 'lord'), 1100)\n",
-      "(('it', '.', '<end>'), 985)\n",
-      "(('<start>', 'and', 'he'), 958)\n",
-      "(('him', '.', '<end>'), 954)\n",
-      "(('<start>', '<start>', 'she'), 948)\n",
-      "(('<start>', '<start>', 'you'), 842)\n",
-      "(('<start>', '<start>', 'they'), 812)\n",
-      "(('the', 'children', 'of'), 802)\n"
-=======
       "Vocabulary length:  7328\n",
       "Unigram's 20 most common words:\n",
       "(('the',), 80592)\n",
@@ -726,7 +656,6 @@
       "(('<UNK>', 'of', 'the'), 992)\n",
       "(('of', 'the', '<UNK>'), 989)\n",
       "(('him', '.', '<end>'), 979)\n"
->>>>>>> 304dda41
      ]
     }
    ],
@@ -735,20 +664,20 @@
     "print (\"Vocabulary length: \", vocab_len)\n",
     "\n",
     "print(\"Unigram's 20 most common words:\")\n",
-    "unigram_top_20 = _calc_ngrams(new_corpus, 1).most_common(20)\n",
+    "unigram_top_20 = _calc_ngrams(training_set, 1).most_common(20)\n",
     "for gram in unigram_top_20:\n",
     "    print(gram)\n",
     "\n",
     "print(\"\\n\")\n",
     "print(\"Bigram's 20 most common words:\")\n",
-    "bigram_top_20 = _calc_ngrams(new_corpus,2).most_common(20)\n",
+    "bigram_top_20 = _calc_ngrams(training_set,2).most_common(20)\n",
     "for gram in bigram_top_20:\n",
     "    print(gram)\n",
     "\n",
     "\n",
     "print(\"\\n\")\n",
     "print(\"Trigram's 20 most common words:\")\n",
-    "trigram_top_20 = _calc_ngrams(new_corpus,3).most_common(20)\n",
+    "trigram_top_20 = _calc_ngrams(training_set,3).most_common(20)\n",
     "for gram in trigram_top_20:\n",
     "    print(gram)"
    ]
@@ -777,6 +706,28 @@
    ]
   },
   {
+   "cell_type": "raw",
+   "id": "98683857-ad8e-4824-bb75-2a7cb521bc33",
+   "metadata": {},
+   "source": [
+    "#Find Bigram and trigram probabilities using Laplace and a-smoothing\n",
+    "uni_counter = _calc_ngrams(training_set, 1)                     #Unigram counter\n",
+    "bi_counter = _calc_ngrams(training_set, 2)                      #Bigram counter\n",
+    "tri_counter = _calc_ngrams(training_set, 3)                     #Trigram counter\n",
+    "def prob_bigram_model(w0,w1,alpha,vocabulary, uni_counter, bi_counter): \n",
+    "    c_w = bi_counter[w0,w1]\n",
+    "    c = uni_counter[w0]\n",
+    "    prob = (c_w + alpha) / (c + alpha * len(vocabulary))                  #probability of bigram \n",
+    "    return prob\n",
+    "\n",
+    "def prob_trigram_model(w0,w1,w2,alpha,vocabulary, bi_counter, tri_counter):\n",
+    "    c_w = tri_counter[w0,w1,w2]\n",
+    "    c = bi_counter[w0,w1]\n",
+    "    prob = (c_w + alpha) / (c + alpha * len(vocabulary))                  #probability of trigram\n",
+    "    return prob"
+   ]
+  },
+  {
    "cell_type": "markdown",
    "id": "32c2fbe4-0a4b-4a7d-bb1b-5daad8b369c6",
    "metadata": {},
@@ -786,6 +737,40 @@
     "* $ CrossEntropy = -\\frac{1}{N}\\sum^{bigrams}{log_2(P(w_2|w_1))} $\n",
     " * N: Number of bigrams\n",
     "* $ Perplexity = 2^{H(p)} $"
+   ]
+  },
+  {
+   "cell_type": "raw",
+   "id": "cfb6e37b-839b-4e98-b436-bd74b9f48618",
+   "metadata": {},
+   "source": [
+    "HC = []\n",
+    "perplexity = []\n",
+    "\n",
+    "min_entropy = 10000\n",
+    "min_index = 0\n",
+    "alpha_values = np.linspace(0.001, 1)\n",
+    "best_alpha_bigram = 0\n",
+    "for i, alpha in enumerate(alpha_values):\n",
+    "    sum_prob = 0\n",
+    "    bi_count = 0\n",
+    "    for sentence in development_set:\n",
+    "        sentence = [START_TOKEN]  + sentence + [END_TOKEN]\n",
+    "        for i in range(1, len(sentence)):\n",
+    "            bi_prob = prob_bigram_model(sentence[i - 1] , sentence[i], alpha, vocabulary, uni_counter, bi_counter)\n",
+    "            sum_prob += math.log2(bi_prob)\n",
+    "            bi_count +=1\n",
+    "        \n",
+    "    HC.append(-sum_prob / bi_count)\n",
+    "    perplexity.append(math.pow(2, -sum_prob / bi_count))\n",
+    "    if ((-sum_prob / bi_count) < min_entropy ):\n",
+    "        min_entropy = -sum_prob / bi_count\n",
+    "        min_index = i\n",
+    "        best_alpha_bigram = alpha\n",
+    "\n",
+    "print(\"Best alpha after tuning: \", best_alpha_bigram)\n",
+    "print(\"Cross Entropy: {0:.3f}\".format(HC[min_index]))\n",
+    "print(\"perplexity: {0:.3f}\".format(perplexity[min_index]))"
    ]
   },
   {
@@ -996,11 +981,7 @@
   },
   {
    "cell_type": "code",
-<<<<<<< HEAD
    "execution_count": 31,
-=======
-   "execution_count": 27,
->>>>>>> 304dda41
    "id": "7c7a057e-c101-4158-a412-39c85dd6ba66",
    "metadata": {
     "tags": []
@@ -1010,30 +991,13 @@
      "name": "stdout",
      "output_type": "stream",
      "text": [
-      "Original: emma by jane austen       volume i  chapter i   emma woodhouse  handsome  clever  and rich  with a comfortable home and happy disposition  seemed to unite some of the best blessings of existence  and had lived nearly twenty one years in the world with very little to distress or vex her.\n",
-<<<<<<< HEAD
-      "Corrupted: sha was fhe youngest of the two daughters of a mosf affectionate  lndulgent father  and had  in consequence ot her sister's marrlege  bean mistress of his hoose fron a vary eatly beriud.\n",
-=======
-      "Corrupted: she was the younjest ot tne fwo daugntars of e mosf affectionate  lndulgant father  and had  im consequence ot ner sister's narriage  bean mistress ut hic huuce from a very early pariod.\n",
->>>>>>> 304dda41
+      "Original: she was the youngest of the two daughters of a most affectionate  indulgent father  and had  in consequence of her sister's marriage  been mistress of his house from a very early period.\n",
+      "Corrupted: her mother had dled too long ago for ner to have more than en inbictinct renanprance of het caresses  and her place nad been supplieb by an axcellent woman as guvermecs  who had fallen llttle short of a mother in affection.\n",
       "\n",
       "---\n",
       "\n",
-      "Original: she was the youngest of the two daughters of a most affectionate  indulgent father  and had  in consequence of her sister's marriage  been mistress of his house from a very early period.\n",
-<<<<<<< HEAD
-      "Corrupted: her mothar hed dled foo long ago fur her to hawe more than an indisfinct remembrance of her ceresses  and her place had bean supplied by an excellant woman es govermesc  who had fallen little short uf a mother in affection.\n",
-=======
-      "Corrupted: ner mother had died too long ego for her fo nave more than an indistinst remembtence of her catesses  and her place hed been supplied by am exsellent woman as governess  who nad fallen little shurf of a motner in affection.\n",
->>>>>>> 304dda41
-      "\n",
-      "---\n",
-      "\n",
       "Original: her mother had died too long ago for her to have more than an indistinct remembrance of her caresses  and her place had been supplied by an excellent woman as governess  who had fallen little short of a mother in affection.\n",
-<<<<<<< HEAD
-      "Corrupted: sixfeen years had miss faylor been im mr. woodhouse's famllv  less es a governass than a friemd  very fond uf both daujhtetc  but partisularly uf emma.\n",
-=======
-      "Corrupted: cixteen years had mics faylor been in mt. voodhouse's femlly  less as a governass than a friend  vety fond of bofh daugntars  but partisuiarly of emma.\n",
->>>>>>> 304dda41
+      "Corrupted: sixtean years had misc faylor been in mt. wuodhouse's family  lesc as e govermesc than a friend  very fond of both daughfers  but particularly of emma.\n",
       "\n",
       "---\n",
       "\n"
@@ -1113,9 +1077,6 @@
   },
   {
    "cell_type": "code",
-<<<<<<< HEAD
-   "execution_count": 32,
-=======
    "execution_count": 28,
    "id": "1d75f553-ab64-4f37-ac95-2f9d65463b74",
    "metadata": {},
@@ -1128,7 +1089,6 @@
   {
    "cell_type": "code",
    "execution_count": 31,
->>>>>>> 304dda41
    "id": "74fc0e10-f718-42e4-9f04-86bcf1fcec04",
    "metadata": {},
    "outputs": [],
@@ -1147,11 +1107,7 @@
   },
   {
    "cell_type": "code",
-<<<<<<< HEAD
-   "execution_count": 33,
-=======
    "execution_count": 32,
->>>>>>> 304dda41
    "id": "6779be16-f60e-4fbf-a336-c0e2dad91458",
    "metadata": {},
    "outputs": [
@@ -1162,17 +1118,10 @@
       "Original sentences: [\"she was the youngest of the two daughters of a most affectionate  indulgent father  and had  in consequence of her sister's marriage  been mistress of his house from a very early period.\", 'her mother had died too long ago for her to have more than an indistinct remembrance of her caresses  and her place had been supplied by an excellent woman as governess  who had fallen little short of a mother in affection.', \"sixteen years had miss taylor been in mr. woodhouse's family  less as a governess than a friend  very fond of both daughters  but particularly of emma.\"]\n",
       "\n",
       "\n",
-<<<<<<< HEAD
-      "Corrupted(wrong) sentences: [\"sha was fhe youngest of the two daughters of a mosf affectionate  lndulgent father  and had  in consequence ot her sister's marrlege  bean mistress of his hoose fron a vary eatly beriud.\", 'her mothar hed dled foo long ago fur her to hawe more than an indisfinct remembrance of her ceresses  and her place had bean supplied by an excellant woman es govermesc  who had fallen little short uf a mother in affection.', \"sixfeen years had miss faylor been im mr. woodhouse's famllv  less es a governass than a friemd  very fond uf both daujhtetc  but partisularly uf emma.\"]\n",
-      "\n",
-      "\n",
-      "Final result (corrected sentences): [['<start>', 'matrimony', 'being', 'settled', 'in', 'conversation', 'rational', 'or', 'body', 'that', 'other', 'people', 'could', 'not', 'have', 'recommended', 'him', 'from', 'them', 'hating', 'change'], ['<start>', 'i', 'cannot', 'agree', 'with', 'compassion', 'though', 'everywhere', 'beloved', 'friend', 'very', 'mutually', 'attached', 'and', 'peculiarly', 'interested', 'in', 'conversation', 'rational', 'or', 'playful'], ['<start>', 'i', 'cannot', 'agree', 'with', 'compassion', 'though', 'everywhere', 'beloved', 'friend', 'very', 'soon', 'followed', \"isabella's\", 'marriage', 'on', 'their', 'little', 'removed', 'by', 'matrimony']]\n"
-=======
       "Corrupted(wrong) sentences: [\"she was the younjest ot tne fwo daugntars of e mosf affectionate  lndulgant father  and had  im consequence ot ner sister's narriage  bean mistress ut hic huuce from a very early pariod.\", 'ner mother had died too long ego for her fo nave more than an indistinst remembtence of her catesses  and her place hed been supplied by am exsellent woman as governess  who nad fallen little shurf of a motner in affection.', \"cixteen years had mics faylor been in mt. voodhouse's femlly  less as a governass than a friend  vety fond of bofh daugntars  but partisuiarly of emma.\"]\n",
       "\n",
       "\n",
       "Final result (corrected sentences): [['<start>', 'how', 'fully', 'hast', 'thou', 'satisfied', 'me', 'pure', 'intelligence', 'of', 'sufficient', 'wonder', 'turned', 'suddenly', 'into', 'such', 'weather', 'looking', 'into', 'such', 'weather'], ['<start>', 'how', 'fully', 'hast', 'thou', 'satisfied', 'me', 'pure', 'intelligence', 'of', 'sufficient', 'wonder', 'turned', 'suddenly', 'into', 'such', 'weather', 'looking', 'into', 'such', 'weather'], ['<start>', 'how', 'fully', 'hast', 'thou', 'satisfied', 'me', 'pure', 'intelligence', 'of', 'unleavened', 'bread', 'when', 'but', 'perhaps', 'you', 'may', 'guess', 'where', '_i_', 'sit']]\n"
->>>>>>> 304dda41
      ]
     }
    ],
@@ -1192,11 +1141,7 @@
   },
   {
    "cell_type": "code",
-<<<<<<< HEAD
-   "execution_count": 34,
-=======
    "execution_count": 39,
->>>>>>> 304dda41
    "id": "9aadeb1d-ed6d-4c29-9dbe-73cd4f88f7cd",
    "metadata": {
     "tags": []
@@ -1206,79 +1151,27 @@
      "name": "stdout",
      "output_type": "stream",
      "text": [
-      "Original sentence ['emma', 'why', 'is', 'it', 'that', 'they', 'are', 'your', 'enemies', '?']\n",
-      "Original sentence:  ['emma']\n",
-      "Prediction:  why\n",
-      "\n",
-      "\n",
-      "Original sentence:  ['emma', 'why']\n",
-      "Prediction:  are\n",
-      "\n",
-      "\n",
-      "Original sentence:  ['emma', 'why', 'is']\n",
-      "Prediction:  perished\n",
-      "\n",
-      "\n",
-      "Original sentence:  ['emma', 'why', 'is', 'it']\n",
-      "Prediction:  seemed\n",
-      "\n",
-      "\n",
-      "Original sentence:  ['emma', 'why', 'is', 'it', 'that']\n",
-      "Prediction:  bore\n",
-      "\n",
-      "\n",
-      "Original sentence:  ['emma', 'why', 'is', 'it', 'that', 'they']\n",
-      "Prediction:  used\n",
-      "\n",
-      "\n",
-      "Original sentence:  ['emma', 'why', 'is', 'it', 'that', 'they', 'are']\n",
-      "Prediction:  your\n",
-      "\n",
-      "\n",
-      "Original sentence:  ['emma', 'why', 'is', 'it', 'that', 'they', 'are', 'your']\n",
-      "Prediction:  enemies\n",
-      "\n",
-      "\n",
-      "Original sentence:  ['emma', 'why', 'is', 'it', 'that', 'they', 'are', 'your', 'enemies']\n",
-      "Prediction:  ?\n",
-      "\n",
-      "\n",
-      "Original sentence:  ['emma', 'why', 'is', 'it', 'that', 'they', 'are', 'your', 'enemies', '?']\n",
-      "Prediction:  <end>\n",
-      "\n",
-      "\n",
-      "Original sentence ['and', 'the', 'philistine', 'came', 'on', 'and', 'drew', 'near', 'to', 'david', 'and', 'the', 'man', 'that', 'bore', 'his', 'shield', 'went', 'before', 'him', '.']\n",
-      "Original sentence:  ['and']\n",
-      "Prediction:  every\n",
-      "\n",
-      "\n",
-      "Original sentence:  ['and', 'the']\n",
-      "Prediction:  sea\n",
-      "\n",
-      "\n",
-      "Original sentence:  ['and', 'the', 'philistine']\n",
-      "Prediction:  came\n",
-      "\n",
-      "\n",
-      "Original sentence:  ['and', 'the', 'philistine', 'came']\n",
-      "Prediction:  on\n",
-      "\n",
+      "Original sentence ['she', 'was', 'the', 'youngest', 'of', 'the', 'two', 'daughters', 'of', 'a', 'most', 'affectionate', 'indulgent', 'father', 'and', 'had', 'in', 'consequence', 'of', 'her', \"sister's\", 'marriage', 'been', 'mistress', 'of', 'his', 'house', 'from', 'a', 'very', 'early', 'period', '.']\n",
       "\n",
       "Original sentence:  ['and', 'the', 'philistine', 'came', 'on']\n",
       "Prediction:  a\n",
       "\n",
+      "Autocomplete: <end>\n",
       "\n",
       "Original sentence:  ['and', 'the', 'philistine', 'came', 'on', 'and']\n",
       "Prediction:  every\n",
       "\n",
+      "Original sentence ['her', 'mother', 'had', 'died', 'too', 'long', 'ago', 'for', 'her', 'to', 'have', 'more', 'than', 'an', 'indistinct', 'remembrance', 'of', 'her', 'caresses', 'and', 'her', 'place', 'had', 'been', 'supplied', 'by', 'an', 'excellent', 'woman', 'as', 'governess', 'who', 'had', 'fallen', 'little', 'short', 'of', 'a', 'mother', 'in', 'affection', '.']\n",
       "\n",
       "Original sentence:  ['and', 'the', 'philistine', 'came', 'on', 'and', 'drew']\n",
       "Prediction:  near\n",
       "\n",
+      "Autocomplete: <end>\n",
       "\n",
       "Original sentence:  ['and', 'the', 'philistine', 'came', 'on', 'and', 'drew', 'near']\n",
       "Prediction:  to\n",
       "\n",
+      "Original sentence ['sixteen', 'years', 'had', 'miss', 'taylor', 'been', 'in', 'mr', '.', \"woodhouse's\", 'family', 'less', 'as', 'a', 'governess', 'than', 'a', 'friend', 'very', 'fond', 'of', 'both', 'daughters', 'but', 'particularly', 'of', 'emma', '.']\n",
       "\n",
       "Original sentence:  ['and', 'the', 'philistine', 'came', 'on', 'and', 'drew', 'near', 'to']\n",
       "Prediction:  be\n",
@@ -1384,11 +1277,8 @@
   },
   {
    "cell_type": "code",
-<<<<<<< HEAD
+   "execution_count": 40,
    "execution_count": 35,
-=======
-   "execution_count": 40,
->>>>>>> 304dda41
    "id": "e399e286-72a6-4202-9b68-a5ccd53ec5be",
    "metadata": {},
    "outputs": [],
@@ -1403,11 +1293,8 @@
   },
   {
    "cell_type": "code",
-<<<<<<< HEAD
+   "execution_count": 54,
    "execution_count": 36,
-=======
-   "execution_count": 54,
->>>>>>> 304dda41
    "id": "ef2059fe-2d2d-4be3-a6f9-8c8c722a7eaa",
    "metadata": {},
    "outputs": [
@@ -1416,17 +1303,14 @@
      "evalue": "list index out of range",
      "output_type": "error",
      "traceback": [
-<<<<<<< HEAD
+      "\u001b[1;31m---------------------------------------------------------------------------\u001b[0m",
+      "\u001b[1;31mIndexError\u001b[0m                                Traceback (most recent call last)",
+      "Cell \u001b[1;32mIn[54], line 3\u001b[0m\n\u001b[0;32m      1\u001b[0m \u001b[38;5;28;01mfor\u001b[39;00m corrected_sentence \u001b[38;5;129;01min\u001b[39;00m corrected:\n\u001b[0;32m      2\u001b[0m     \u001b[38;5;28;01mfor\u001b[39;00m index \u001b[38;5;129;01min\u001b[39;00m \u001b[38;5;28mrange\u001b[39m(\u001b[38;5;28mlen\u001b[39m(corrected_sentence)):\n\u001b[1;32m----> 3\u001b[0m         token_k \u001b[38;5;241m=\u001b[39m START_TOKEN \u001b[38;5;28;01mif\u001b[39;00m index \u001b[38;5;241m==\u001b[39m \u001b[38;5;241m0\u001b[39m \u001b[38;5;28;01melse\u001b[39;00m \u001b[43mtokenized\u001b[49m\u001b[43m[\u001b[49m\u001b[43mindex\u001b[49m\u001b[43m \u001b[49m\u001b[38;5;241;43m-\u001b[39;49m\u001b[43m \u001b[49m\u001b[38;5;241;43m1\u001b[39;49m\u001b[43m]\u001b[49m\u001b[43m[\u001b[49m\u001b[43mindex\u001b[49m\u001b[43m \u001b[49m\u001b[38;5;241;43m-\u001b[39;49m\u001b[43m \u001b[49m\u001b[38;5;241;43m1\u001b[39;49m\u001b[43m]\u001b[49m\n\u001b[0;32m      4\u001b[0m         token_j \u001b[38;5;241m=\u001b[39m corrected_sentence[index]\n\u001b[0;32m      5\u001b[0m         sum_cer \u001b[38;5;241m+\u001b[39m\u001b[38;5;241m=\u001b[39m cer(token_k, token_j)\n",
+      "\u001b[1;31mIndexError\u001b[0m: list index out of range"
       "\u001b[0;31m---------------------------------------------------------------------------\u001b[0m",
       "\u001b[0;31mNameError\u001b[0m                                 Traceback (most recent call last)",
       "Cell \u001b[0;32mIn[36], line 3\u001b[0m\n\u001b[1;32m      1\u001b[0m \u001b[38;5;28;01mfor\u001b[39;00m corrected_sentence \u001b[38;5;129;01min\u001b[39;00m corrected:\n\u001b[1;32m      2\u001b[0m     \u001b[38;5;28;01mfor\u001b[39;00m i \u001b[38;5;129;01min\u001b[39;00m \u001b[38;5;28mrange\u001b[39m(\u001b[38;5;28mlen\u001b[39m(corrected_sentence)):\n\u001b[0;32m----> 3\u001b[0m         token_k \u001b[38;5;241m=\u001b[39m START_TOKEN \u001b[38;5;28;01mif\u001b[39;00m index \u001b[38;5;241m==\u001b[39m \u001b[38;5;241m0\u001b[39m \u001b[38;5;28;01melse\u001b[39;00m tokenized[i][index \u001b[38;5;241m-\u001b[39m \u001b[38;5;241m1\u001b[39m]\n\u001b[1;32m      4\u001b[0m         token_j \u001b[38;5;241m=\u001b[39m corrected_sentence[index]\n\u001b[1;32m      5\u001b[0m         sum_cer \u001b[38;5;241m+\u001b[39m\u001b[38;5;241m=\u001b[39m cer(token_k, token_j)\n",
       "\u001b[0;31mNameError\u001b[0m: name 'index' is not defined"
-=======
-      "\u001b[1;31m---------------------------------------------------------------------------\u001b[0m",
-      "\u001b[1;31mIndexError\u001b[0m                                Traceback (most recent call last)",
-      "Cell \u001b[1;32mIn[54], line 3\u001b[0m\n\u001b[0;32m      1\u001b[0m \u001b[38;5;28;01mfor\u001b[39;00m corrected_sentence \u001b[38;5;129;01min\u001b[39;00m corrected:\n\u001b[0;32m      2\u001b[0m     \u001b[38;5;28;01mfor\u001b[39;00m index \u001b[38;5;129;01min\u001b[39;00m \u001b[38;5;28mrange\u001b[39m(\u001b[38;5;28mlen\u001b[39m(corrected_sentence)):\n\u001b[1;32m----> 3\u001b[0m         token_k \u001b[38;5;241m=\u001b[39m START_TOKEN \u001b[38;5;28;01mif\u001b[39;00m index \u001b[38;5;241m==\u001b[39m \u001b[38;5;241m0\u001b[39m \u001b[38;5;28;01melse\u001b[39;00m \u001b[43mtokenized\u001b[49m\u001b[43m[\u001b[49m\u001b[43mindex\u001b[49m\u001b[43m \u001b[49m\u001b[38;5;241;43m-\u001b[39;49m\u001b[43m \u001b[49m\u001b[38;5;241;43m1\u001b[39;49m\u001b[43m]\u001b[49m\u001b[43m[\u001b[49m\u001b[43mindex\u001b[49m\u001b[43m \u001b[49m\u001b[38;5;241;43m-\u001b[39;49m\u001b[43m \u001b[49m\u001b[38;5;241;43m1\u001b[39;49m\u001b[43m]\u001b[49m\n\u001b[0;32m      4\u001b[0m         token_j \u001b[38;5;241m=\u001b[39m corrected_sentence[index]\n\u001b[0;32m      5\u001b[0m         sum_cer \u001b[38;5;241m+\u001b[39m\u001b[38;5;241m=\u001b[39m cer(token_k, token_j)\n",
-      "\u001b[1;31mIndexError\u001b[0m: list index out of range"
->>>>>>> 304dda41
      ]
     }
    ],
